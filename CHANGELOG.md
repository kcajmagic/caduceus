--- conflicted
+++ resolved
@@ -9,11 +9,8 @@
 - Fix for retry logic so all failures are retried the specified number of times
 - Fix for waiting for DNS to resolve prior to listening for webhook updates
 - Fix for cpu spike after about 10 mintues due to worker go routines not finishing.
-<<<<<<< HEAD
 - Fix logic for updating webhooks
-=======
 - Fix for sending the same event multiple times to the same webhook.
->>>>>>> 11d14f2d
 
 ## [0.1.1] - 2018-04-06
 ### Added
